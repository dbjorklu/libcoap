--- conflicted
+++ resolved
@@ -283,26 +283,7 @@
 
 unsigned char *
 coap_opt_value(coap_opt_t *opt) {
-<<<<<<< HEAD
-  unsigned char *p = opt;
-  unsigned char n = 0;
-
-  COAP_SKIP_OPTION_JUMP(p);
-
-  if ((*p & 0xf0) == 0xf0) /* something we do not know, possibly encoding error */
-    return NULL;
-  
-  if ((*p & 0x0f) < 15)		/* 0..14 */
-    return ++p;
-  
-  while (*++p == 0xff && n++ < 3)
-    ;
-
-  return ++p;	       /* point to next byte after length indicator */
-}
-=======
   size_t ofs = 1;
->>>>>>> b186bfe2
 
   switch (*opt & 0xf0) {
   case 0xf0:
@@ -339,22 +320,8 @@
 coap_opt_size(const coap_opt_t *opt) {
   coap_option_t option;
 
-<<<<<<< HEAD
-    /* we need at least res additional bytes */
-    if (maxlen <= res)
-      return 0;
-      
-    memset(opt, 0xff, res-1);
-    opt[res] = length & 0xff;
-
-    ++res;
-  }
-  
-  return res;
-=======
   /* we must assume that opt is encoded correctly */
   return coap_opt_parse(opt, (size_t)-1, &option);
->>>>>>> b186bfe2
 }
 
 size_t
